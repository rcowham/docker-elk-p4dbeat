--- conflicted
+++ resolved
@@ -1,31 +1,33 @@
-elasticsearch:
-  build: elasticsearch/
-  ports:
-    - "9200:9200"
-    - "9300:9300"
-<<<<<<< HEAD
+version: '2'
 
-logstash:
-  build: logstash/
-  command: logstash -f /etc/logstash/conf.d/logstash.conf
-=======
-  environment:
-    ES_JAVA_OPTS: "-Xms1g -Xmx1g"
-logstash:
-  build: logstash/
-  command: -f /etc/logstash/conf.d/
->>>>>>> 7eeb5703
-  volumes:
-    - ./logstash/config:/etc/logstash/conf.d
-  ports:
-    - "5000:5000"
-  links:
-    - elasticsearch
-kibana:
-  build: kibana/
-  volumes:
-    - ./kibana/config/:/opt/kibana/config/
-  ports:
-    - "5601:5601"
-  links:
-    - elasticsearch+services:
+  elasticsearch:
+    build: elasticsearch/
+    ports:
+      - "9200:9200"
+      - "9300:9300"
+    environment:
+      ES_JAVA_OPTS: "-Xms1g -Xmx1g"
+    networks:
+      - docker_elk
+  logstash:
+    build: logstash/
+    command: -f /etc/logstash/conf.d/
+    volumes:
+      - ./logstash/config:/etc/logstash/conf.d
+    ports:
+      - "5000:5000"
+    networks:
+      - docker_elk
+  kibana:
+    build: kibana/
+    volumes:
+      - ./kibana/config/:/opt/kibana/config/
+    ports:
+      - "5601:5601"
+    networks:
+      - docker_elk
+
+networks:
+  docker_elk:
+    driver: bridge